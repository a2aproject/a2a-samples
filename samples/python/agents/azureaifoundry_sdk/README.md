--- conflicted
+++ resolved
@@ -132,24 +132,3 @@
 - Create agents that interact with real-time APIs
 - Understand complex multi-service architecture
 
-<<<<<<< HEAD
-### Use Multi-Agent System when you want to:
-- Build sophisticated multi-agent architectures
-- Implement intelligent task routing and delegation
-- Coordinate multiple specialized agents
-- Use Semantic Kernel for advanced agent capabilities
-- Create web-based agent interfaces with Gradio
-- Combine multiple communication protocols (STDIO, SSE, A2A)
-- Build production-scale agent orchestration systems
-
-Both examples provide complete implementations with detailed documentation and are ready for extension and customization.
-=======
-Both examples provide complete implementations with detailed documentation and are ready for extension and customization.
-
-## Disclaimer
-Important: The sample code provided is for demonstration purposes and illustrates the mechanics of the Agent-to-Agent (A2A) protocol. When building production applications, it is critical to treat any agent operating outside of your direct control as a potentially untrusted entity.
-
-All data received from an external agent—including but not limited to its AgentCard, messages, artifacts, and task statuses—should be handled as untrusted input. For example, a malicious agent could provide an AgentCard containing crafted data in its fields (e.g., description, name, skills.description). If this data is used without sanitization to construct prompts for a Large Language Model (LLM), it could expose your application to prompt injection attacks.  Failure to properly validate and sanitize this data before use can introduce security vulnerabilities into your application.
-
-Developers are responsible for implementing appropriate security measures, such as input validation and secure handling of credentials to protect their systems and users.
->>>>>>> ec932c3b
