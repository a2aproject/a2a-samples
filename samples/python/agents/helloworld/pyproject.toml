--- conflicted
+++ resolved
@@ -5,8 +5,7 @@
 readme = "README.md"
 requires-python = ">=3.10"
 dependencies = [
-<<<<<<< HEAD
-    "a2a-sdk>=0.2.12",
+    "a2a-sdk>=0.2.16",    
     "click>=8.1.8",
     "dotenv>=0.9.9",
     "httpx>=0.28.1",
@@ -16,9 +15,6 @@
     "python-dotenv>=1.1.0",
     "sse-starlette>=2.3.5",
     "starlette>=0.46.2",
-=======
-    "a2a-sdk>=0.2.16",
->>>>>>> 99872db8
     "uvicorn>=0.34.2",
 ]
 
