--- conflicted
+++ resolved
@@ -134,7 +134,6 @@
 source = { editable = "." }
 dependencies = [
     { name = "a2a-sdk" },
-<<<<<<< HEAD
     { name = "click" },
     { name = "dotenv" },
     { name = "httpx" },
@@ -144,15 +143,12 @@
     { name = "python-dotenv" },
     { name = "sse-starlette" },
     { name = "starlette" },
-=======
->>>>>>> 99872db8
     { name = "uvicorn" },
 ]
 
 [package.metadata]
 requires-dist = [
-<<<<<<< HEAD
-    { name = "a2a-sdk", specifier = ">=0.2.12" },
+    { name = "a2a-sdk", specifier = ">=0.2.16" },
     { name = "click", specifier = ">=8.1.8" },
     { name = "dotenv", specifier = ">=0.9.9" },
     { name = "httpx", specifier = ">=0.28.1" },
@@ -162,9 +158,6 @@
     { name = "python-dotenv", specifier = ">=1.1.0" },
     { name = "sse-starlette", specifier = ">=2.3.5" },
     { name = "starlette", specifier = ">=0.46.2" },
-=======
-    { name = "a2a-sdk", specifier = ">=0.2.16" },
->>>>>>> 99872db8
     { name = "uvicorn", specifier = ">=0.34.2" },
 ]
 
