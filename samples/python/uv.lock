--- conflicted
+++ resolved
@@ -231,8 +231,6 @@
 ]
 
 [[package]]
-<<<<<<< HEAD
-=======
 name = "adk-a2a-grpc-example"
 version = "0.1.0"
 source = { editable = "agents/dice_agent_grpc" }
@@ -297,7 +295,6 @@
 ]
 
 [[package]]
->>>>>>> cfda9c6c
 name = "aiofiles"
 version = "24.1.0"
 source = { registry = "https://pypi.org/simple" }
