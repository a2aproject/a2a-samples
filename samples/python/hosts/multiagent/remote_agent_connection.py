import traceback
from collections.abc import Callable

from collections.abc import Callable

from a2a.client import (
    Client,
    ClientFactory,
)
from a2a.types import (
    AgentCard,
    Message,
    Task,
    TaskArtifactUpdateEvent,
    TaskState,
<<<<<<< HEAD
    TaskArtifactUpdateEvent,
=======
>>>>>>> 1cce9a59
    TaskStatusUpdateEvent,
)


TaskCallbackArg = Task | TaskStatusUpdateEvent | TaskArtifactUpdateEvent
TaskUpdateCallback = Callable[[TaskCallbackArg, AgentCard], Task]


class RemoteAgentConnections:
    """A class to hold the connections to the remote agents."""

    def __init__(self, client_factory: ClientFactory, agent_card: AgentCard):
        self.agent_client: Client = client_factory.create(agent_card)
        self.card: AgentCard = agent_card
        self.pending_tasks = set()

    def get_agent(self) -> AgentCard:
        return self.card

    async def send_message(self, message: Message) -> Task | Message | None:
        lastTask: Task | None = None
        try:
            async for event in self.agent_client.send_message(message):
                if isinstance(event, Message):
                    return event
                if self.is_terminal_or_interrupted(event[0]):
                    return event[0]
                lastTask = event[0]
        except Exception as e:
            print('Exception found in send_message')
            traceback.print_exc()
            raise e
        return lastTask

    def is_terminal_or_interrupted(self, task: Task) -> bool:
        return task.status.state in [
            TaskState.completed,
            TaskState.canceled,
            TaskState.failed,
            TaskState.input_required,
            TaskState.unknown,
        ]<|MERGE_RESOLUTION|>--- conflicted
+++ resolved
@@ -13,10 +13,6 @@
     Task,
     TaskArtifactUpdateEvent,
     TaskState,
-<<<<<<< HEAD
-    TaskArtifactUpdateEvent,
-=======
->>>>>>> 1cce9a59
     TaskStatusUpdateEvent,
 )
 
