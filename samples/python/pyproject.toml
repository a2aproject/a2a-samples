--- conflicted
+++ resolved
@@ -35,11 +35,8 @@
     "agents/mindsdb",
     "agents/extended_agent_card_adk",
     "agents/veo_video_gen",
-<<<<<<< HEAD
     "agents/dice_agent_grpc",
-=======
     # "agents/ag2", # it can be added back as a member after https://github.com/ag2ai/ag2/pull/1881
->>>>>>> 68b478e5
 ]
 
 [tool.uv.sources]
