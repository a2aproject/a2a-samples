name: Lint Code Base

on:
  pull_request:
    branches: [main]

jobs:
  lint:
    name: Lint Code Base
    runs-on: ubuntu-latest
    permissions:
      contents: read
      packages: read
      statuses: write

    steps:
      - name: Checkout Code
        uses: actions/checkout@v5
        with:
          fetch-depth: 0
          persist-credentials: false

      - name: GitHub Super Linter
        uses: super-linter/super-linter/slim@v8
        env:
          DEFAULT_BRANCH: main
          GITHUB_TOKEN: ${{ secrets.GITHUB_TOKEN }}
          LOG_LEVEL: WARN
          SHELLCHECK_OPTS: -e SC1091 -e 2086
          VALIDATE_ALL_CODEBASE: false
          FILTER_REGEX_EXCLUDE: "^(\\.github/|\\.vscode/).*|CODE_OF_CONDUCT.md|(extensions/agp/).*"
          VALIDATE_PYTHON_BLACK: false
          VALIDATE_PYTHON_FLAKE8: false
          VALIDATE_PYTHON_ISORT: false
          VALIDATE_PYTHON_MYPY: false
          VALIDATE_PYTHON_PYLINT: false
          VALIDATE_CHECKOV: false
          VALIDATE_NATURAL_LANGUAGE: false
          VALIDATE_MARKDOWN_PRETTIER: false
          VALIDATE_JAVASCRIPT_PRETTIER: false
          VALIDATE_JSON_PRETTIER: false
          VALIDATE_YAML_PRETTIER: false
          VALIDATE_GIT_COMMITLINT: false
          VALIDATE_JSCPD: false
          VALIDATE_JUPYTER_NBQA_BLACK: false
          VALIDATE_JUPYTER_NBQA_ISORT: false
          VALIDATE_JUPYTER_NBQA_FLAKE8: false
          VALIDATE_JUPYTER_NBQA_MYPY: false
          VALIDATE_JUPYTER_NBQA_PYLINT: false
          VALIDATE_JUPYTER_NBQA_RUFF: false
          VALIDATE_TRIVY: false
          VALIDATE_BIOME_FORMAT: false
          VALIDATE_BIOME_LINT: false
<<<<<<< HEAD
          VALIDATE_PYTHON_RUFF_FORMAT: false
=======
>>>>>>> 834c1e7b
          VALIDATE_GITHUB_ACTIONS_ZIZMOR: false<|MERGE_RESOLUTION|>--- conflicted
+++ resolved
@@ -51,8 +51,5 @@
           VALIDATE_TRIVY: false
           VALIDATE_BIOME_FORMAT: false
           VALIDATE_BIOME_LINT: false
-<<<<<<< HEAD
           VALIDATE_PYTHON_RUFF_FORMAT: false
-=======
->>>>>>> 834c1e7b
           VALIDATE_GITHUB_ACTIONS_ZIZMOR: false